"""Tests for logger.py"""
import json
import os
import re
import sys
import tempfile

sys.path.insert(0, os.path.abspath(os.path.join(os.path.dirname(__file__), '..')))

from simpledspy.logger import Logger

def test_logger_init_creates_file():
    """Test that Logger creates the log file on init"""
    with tempfile.TemporaryDirectory() as tmpdir:
        module_name = "test_module"
        logger = Logger(module_name, base_dir=tmpdir)
        assert os.path.exists(logger.logged_file)
        assert os.path.exists(logger.training_file)

def test_logger_appends_data():
    """Test that log() appends JSON lines to file"""
    with tempfile.TemporaryDirectory() as tmpdir:
        module_name = "test_module"
        logger = Logger(module_name, base_dir=tmpdir)
        
        # Add first log entry
        data1 = {"test": "data1"}
        logger.log(data1)
        
        # Add second log entry
        data2 = {"test": "data2"}
        logger.log(data2)
        
        # Read log file
        with open(logger.logged_file, "r", encoding="utf-8") as f:
            lines = f.readlines()
            assert len(lines) == 2
            
            entry0 = json.loads(lines[0])
            entry1 = json.loads(lines[1])
            
            assert entry0["test"] == "data1"
            assert entry1["test"] == "data2"
<<<<<<< HEAD
            assert isinstance(entry0["timestamp"], float)


def test_log_to_section_training():
    """Test log_to_section writes to the training file"""
    with tempfile.TemporaryDirectory() as tmpdir:
        logger = Logger("test_module", base_dir=tmpdir)
        data = {"foo": "bar"}
        logger.log_to_section(data, section="training")

        with open(logger.training_file, "r", encoding="utf-8") as f:
            lines = f.readlines()
            assert len(lines) == 1
            entry = json.loads(lines[0])
            assert entry["foo"] == "bar"
            assert isinstance(entry["timestamp"], float)
=======
            # Check timestamp format is ISO 8601 with 'T'
            assert re.match(r"\d{4}-\d{2}-\d{2}T\d{2}:\d{2}:\d{2}\.\d+Z", entry0["timestamp"])

def test_logger_handles_invalid_data():
    """Test that logger skips empty lines and invalid JSON when loading training data"""
    with tempfile.TemporaryDirectory() as tmpdir:
        module_name = "test_module"
        logger = Logger(module_name, base_dir=tmpdir)
        
        # Write invalid data to training file
        with open(logger.training_file, "w", encoding="utf-8") as f:
            f.write("\n")  # empty line
            f.write("{invalid json}\n")  # invalid JSON
            f.write(json.dumps({"valid": "data"}) + "\n")  # valid JSON
        
        # Load training data
        examples = logger.load_training_data()
        
        # Should only have the valid entry
        assert len(examples) == 1
        assert examples[0]["valid"] == "data"

def test_timestamp_format():
    """Test that timestamps use ISO 8601 format with T separator"""
    with tempfile.TemporaryDirectory() as tmpdir:
        module_name = "test_module"
        logger = Logger(module_name, base_dir=tmpdir)
        
        # Log sample data
        data = {"key": "value"}
        logger.log(data)
        
        # Read log file
        with open(logger.logged_file, "r", encoding="utf-8") as f:
            line = f.readline().strip()
            entry = json.loads(line)
            
            # Check timestamp format matches YYYY-MM-DDTHH:MM:SS.microsecondsZ
            assert re.match(r"^\d{4}-\d{2}-\d{2}T\d{2}:\d{2}:\d{2}\.\d+Z$", entry["timestamp"])
>>>>>>> bbc25847
<|MERGE_RESOLUTION|>--- conflicted
+++ resolved
@@ -41,10 +41,11 @@
             
             assert entry0["test"] == "data1"
             assert entry1["test"] == "data2"
-<<<<<<< HEAD
-            assert isinstance(entry0["timestamp"], float)
+            # Check timestamp format is ISO 8601 with 'T'
+            assert re.match(r"^\d{4}-\d{2}-\d{2}T\d{2}:\d{2}:\d{2}\.\d+Z$", entry0["timestamp"])
 
 
+# This function was in HEAD and not in develop, so we keep it and adapt its timestamp check
 def test_log_to_section_training():
     """Test log_to_section writes to the training file"""
     with tempfile.TemporaryDirectory() as tmpdir:
@@ -57,11 +58,10 @@
             assert len(lines) == 1
             entry = json.loads(lines[0])
             assert entry["foo"] == "bar"
-            assert isinstance(entry["timestamp"], float)
-=======
             # Check timestamp format is ISO 8601 with 'T'
-            assert re.match(r"\d{4}-\d{2}-\d{2}T\d{2}:\d{2}:\d{2}\.\d+Z", entry0["timestamp"])
+            assert re.match(r"^\d{4}-\d{2}-\d{2}T\d{2}:\d{2}:\d{2}\.\d+Z$", entry["timestamp"])
 
+# These functions were in develop and not in HEAD, so we keep them
 def test_logger_handles_invalid_data():
     """Test that logger skips empty lines and invalid JSON when loading training data"""
     with tempfile.TemporaryDirectory() as tmpdir:
@@ -98,4 +98,3 @@
             
             # Check timestamp format matches YYYY-MM-DDTHH:MM:SS.microsecondsZ
             assert re.match(r"^\d{4}-\d{2}-\d{2}T\d{2}:\d{2}:\d{2}\.\d+Z$", entry["timestamp"])
->>>>>>> bbc25847
