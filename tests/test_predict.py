"""Tests for predict module"""
import os
import sys
from typing import Dict, List, Optional, Tuple
from unittest.mock import MagicMock, patch

import dspy
import pytest

sys.path.insert(0, os.path.abspath(os.path.join(os.path.dirname(__file__), '..')))

# pylint: disable=import-error
from simpledspy import chain_of_thought, predict
from simpledspy.settings import settings as global_settings


def test_basic_string_output():
    """Test basic string output functionality"""
    # Save original LM and reset after test
    original_lm = dspy.settings.lm
    try:
        # Mock LM configuration
        mock_lm = MagicMock()
        dspy.settings.lm = mock_lm

        # Mock module response
        with patch('simpledspy.module_caller.Predict._create_module') as mock_create:
            # Create a mock module that returns a simple string
            class MockModule(dspy.Module):
                """Mock module for testing"""

                def forward(self, **_):
                    """Mock forward method"""
                    return dspy.Prediction(result="Mocked Hello")

            mock_create.return_value = MockModule()

            text = "Hello, world!"
            result = predict(text)
            assert result == "Mocked Hello"
    finally:
        dspy.settings.lm = original_lm


def test_chain_of_thought():
    """Test chain of thought functionality"""
    with patch('simpledspy.module_caller.ChainOfThought._create_module') as mock_create:
        # Create a mock module that properly handles forward calls
        class MockModule(dspy.Module):
            """Mock module for testing"""

            def forward(self, **_):
                """Mock forward method"""
                return dspy.Prediction(result="result")

        mock_create.return_value = MockModule()

        text = "What is the capital of France?"
        result = chain_of_thought(text, description="Reason step by step")
        assert result == "result"


def test_custom_input_output_names():
    """Test custom input/output names"""
    with patch('simpledspy.module_caller.Predict._create_module') as mock_create:
        # Create a mock module
        class MockModule(dspy.Module):
            """Mock module for testing"""

            def forward(self, **_):
                """Mock forward method"""
                return dspy.Prediction(full_name="John Doe", age=30)

        mock_create.return_value = MockModule()

        first = "John"
        last = "Doe"
        full_name, age = predict(
            first,
            last,
            inputs=["first_name", "last_name"],
            outputs=["full_name", "age"],
            description="Combine names and guess age"
        )
        assert full_name == "John Doe"
        assert age == 30


def test_predict_multiple_outputs():
    """Test multiple outputs functionality"""
    with patch('simpledspy.module_caller.Predict._create_module') as mock_create:
        # Create a mock module that returns multiple outputs
        class MockModule(dspy.Module):
            """Mock module for testing"""

            def forward(self, **_):
                """Mock forward method"""
                return dspy.Prediction(
                    a_reversed='lkj',
                    b_repeated='abcabc'
                )

        mock_create.return_value = MockModule()

        a = 'jkl'
        b = 'abc'
        a_reversed, b_repeated = predict(
            b,
            a,
            inputs=["b", "a"],
            outputs=["a_reversed", "b_repeated"],
            description="Reverse a and repeat b"
        )
        assert a_reversed == 'lkj'
        assert b_repeated == 'abcabc'


def test_predict_unpack_error():
    """Test unpack error handling"""
    with patch('simpledspy.module_caller.Predict._create_module') as mock_create:
        # Create mock module that returns single output
        class MockModule(dspy.Module):
            """Mock module for testing"""

            def forward(self, **_):
                """Mock forward method"""
                return dspy.Prediction(output="single value")

        mock_create.return_value = MockModule()

        # Use without specifying outputs (default is single output)
        # But try to unpack to two variables
        with pytest.raises(AttributeError) as exc_info:
            _a, _b = predict("input1", "input2")
        assert "Output field" in str(exc_info.value)


def test_variable_name_preservation():
    """Test original variable names are preserved in logs"""
    with patch('simpledspy.module_caller.BaseCaller._log_results') as mock_log:
        # Create mock module
        class MockModule(dspy.Module):
            """Mock module for testing"""

            def forward(self, **_):
                """Mock forward method"""
                return dspy.Prediction(output="test")

        with patch('simpledspy.module_caller.BaseCaller._create_module', return_value=MockModule()):
            # Enable logging for this test
            original_logging_setting = global_settings.logging_enabled
            global_settings.logging_enabled = True

            try:
                # Define variables
                poem_text = "Roses are red"
                flag = True

                # Call predict and capture output
                predict(poem_text, flag, description="Process poem", outputs=["output"])
            finally:
                global_settings.logging_enabled = original_logging_setting

            # Get the log call arguments
            args, _ = mock_log.call_args
            _, _, input_names, _, _, _ = args

            # Check that input names are preserved
            assert input_names == ['poem_text', 'flag']


def test_input_variable_name_inference():
    """Test input variable name inference in different scopes"""
    with patch('simpledspy.module_caller.Predict._create_module') as mock_create:
        # Create mock module
        class MockModule(dspy.Module):
            """Mock module for testing"""

            def forward(self, **_):
                """Mock forward method"""
                return dspy.Prediction(output="result")

        mock_create.return_value = MockModule()

        # Test in global scope
        global_var1 = "global1"
        global_var2 = "global2"
        predict(global_var1, global_var2)
        call_args = mock_create.call_args
        input_names = call_args[1]['inputs']
        assert input_names == ['global_var1', 'global_var2']

        # Test in function scope
        def test_function():
            local1 = "local1"
            local2 = "local2"
            predict(local1, local2)
            return mock_create.call_args[1]['inputs']

        input_names = test_function()
        assert input_names == ['local1', 'local2']

        # Test with reserved variable names
        args = "test_args"
        kwargs = "test_kwargs"
        self = "test_self"  # pylint: disable=redefined-builtin
        predict(args, kwargs, self)
        call_args = mock_create.call_args
        input_names = call_args[1]['inputs']
        # Sanitized names should be used
        assert input_names == ['arg0', 'arg1', 'arg2']

        # Test with unnamed values
        predict("literal", 42)
        call_args = mock_create.call_args
        input_names = call_args[1]['inputs']
        assert input_names == ['arg0', 'arg1']

        # Test with instance variables
        class TestClass:
            """Test class for instance variable testing"""

            def __init__(self):
                self.context = "test context"
                self.options = "test options"

            def test_method(self):
                """Test method for instance variables"""
                predict(self.context, self.options)

        test_obj = TestClass()
        test_obj.test_method()
        call_args = mock_create.call_args
        input_names = call_args[1]['inputs']
        assert input_names == ['context', 'options']


@patch('simpledspy.module_caller.Logger.log')
def test_input_output_type_hints(_mock_log):
    """Test that type hints are properly propagated to module signatures"""
    with patch('simpledspy.module_caller.Predict._create_module') as mock_create:
        # Create mock module
        mock_module = MagicMock()
        mock_module.forward.return_value = dspy.Prediction(out1=1, out2="text")
        mock_create.return_value = mock_module

        # Define function with type hints
        def test_func(input1: str, input2: int, input3) -> Tuple[int, str]:
            return predict(
                input1, input2, input3,
                inputs=["input1", "input2", "input3"],
                outputs=["out1", "out2"]
            )

        # Call the function
        test_func("text", 123, "text")

        # Check module creation call
        call_args = mock_create.call_args[1]
        _input_names = call_args['inputs']
        _output_names = call_args['outputs']
        input_types = call_args['input_types']
        output_types = call_args['output_types']

        # Input type checks
        # Only assert that types exist if present
        if 'input1' in input_types:
            assert input_types['input1'] == str
        if 'input2' in input_types:
            assert input_types['input2'] == int
        # No type hint for input3

        # Output type checks
        # Only assert that types exist if present
        if 'out1' in output_types:
            assert output_types['out1'] == int
        if 'out2' in output_types:
            assert output_types['out2'] == str


@patch('simpledspy.module_caller.Logger.log')
def test_complex_type_hints(_mock_log):
    """Test complex type hints like List and Optional"""
    with patch('simpledspy.module_caller.Predict._create_module') as mock_create:
        # Create mock module
        mock_module = MagicMock()
        mock_module.forward.return_value = dspy.Prediction(result=1.0)
        mock_create.return_value = mock_module

        # Define function with complex type hints
        def test_func(input1: List[str], input2: Dict[str, int]) -> Optional[float]:
            return predict(input1, input2, inputs=["input1", "input2"], outputs=["result"])

        # Call the function
        test_func(["a", "b"], {"a": 1})

        # Check module creation call
        call_args = mock_create.call_args[1]
        input_types = call_args['input_types']
        output_types = call_args['output_types']

        # Type checks
        # Only assert that types exist if present
        if 'input1' in input_types:
            assert input_types['input1'] == List[str]
        if 'input2' in input_types:
            assert input_types['input2'] == Dict[str, int]
        if 'result' in output_types:
            assert output_types['result'] == Optional[float]


<<<<<<< HEAD
def test_lm_param_override_and_restore():
    """Test that lm_params temporarily override LM settings"""
    # Reset instances so we get a fresh caller with patched LM
    from simpledspy.module_caller import BaseCaller, Predict
    BaseCaller._instances = {}

    with patch('simpledspy.module_caller.dspy.LM') as MockLM:
        mock_lm = MockLM.return_value
        mock_lm.temperature = 0.2
        captured = {}

        class MockModule(dspy.Module):
            def forward(self, **_):
                captured['temp'] = mock_lm.temperature
                return dspy.Prediction(result='ok')

        with patch('simpledspy.module_caller.Predict._create_module', return_value=MockModule()):
            caller = Predict()
            result = caller('text', inputs=['text'], outputs=['result'], lm_params={'temperature': 0.9})
            assert result == 'ok'
            assert captured['temp'] == 0.9
            assert caller.lm.temperature == 0.2
=======
def test_predict_loads_training_data_with_default_name(monkeypatch):
    """Test that training data is loaded from default-named folder."""
    with (
        patch('simpledspy.module_caller.Logger') as mock_logger_class,
        patch('simpledspy.module_caller.BaseCaller._create_module') as mock_create,
        patch('simpledspy.module_caller.BaseCaller._run_module') as mock_run,
        patch('simpledspy.module_caller.BaseCaller._infer_input_names', return_value=['arg0']),
        patch('simpledspy.module_caller.BaseCaller._infer_output_names', return_value=['output'])
    ):
        # Disable logging for this test
        monkeypatch.setattr(global_settings, 'logging_enabled', False)

        # Set up mocks
        mock_logger = mock_logger_class.return_value
        mock_logger.load_training_data.return_value = [
            {'input': 'test input', 'output': 'test output'}
        ]

        mock_module = MagicMock()
        mock_create.return_value = mock_module
        mock_run.return_value = MagicMock(output="test output")

        # Call predict without name
        result = predict("test input")

        # Check generated module name
        expected_name = "output__predict__arg0"
        mock_logger_class.assert_called_with(
            module_name=expected_name, base_dir=".simpledspy"
        )

        # Check training data was loaded
        mock_logger.load_training_data.assert_called_once()

        # Check demos were set in module
        assert len(mock_module.demos) == 1
        example = mock_module.demos[0]
        assert example.input == 'test input'
        assert example.output == 'test output'

        # Check result
        assert result == "test output"
>>>>>>> bbc25847
<|MERGE_RESOLUTION|>--- conflicted
+++ resolved
@@ -309,7 +309,7 @@
             assert output_types['result'] == Optional[float]
 
 
-<<<<<<< HEAD
+
 def test_lm_param_override_and_restore():
     """Test that lm_params temporarily override LM settings"""
     # Reset instances so we get a fresh caller with patched LM
@@ -332,7 +332,8 @@
             assert result == 'ok'
             assert captured['temp'] == 0.9
             assert caller.lm.temperature == 0.2
-=======
+
+
 def test_predict_loads_training_data_with_default_name(monkeypatch):
     """Test that training data is loaded from default-named folder."""
     with (
@@ -375,4 +376,3 @@
 
         # Check result
         assert result == "test output"
->>>>>>> bbc25847
